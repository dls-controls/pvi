import json
from pathlib import Path
from unittest import mock

from pvi import ChannelConfig, Group, Schema, Widget, cli

PILATUS_YAML = Path(__file__).parent / "pilatus.pvi.yaml"
PILATUS_TEMPLATE = Path(__file__).parent / "pilatus.template"
PILATUS_SOURCE = Path(__file__).parent / "pilatusDetector.cpp"
EXPECTED = Path(__file__).parent / "expected"


def test_channels():
    pilatus_schema = Schema.load(PILATUS_YAML.parent, "pilatus")
    channel_tree = pilatus_schema.producer.produce_channels(pilatus_schema.components)
    assert len(channel_tree) == 2
    assert isinstance(channel_tree[0], Group)
    channels = channel_tree[0].children
    assert len(channels) == 1
    assert isinstance(channel_tree[1], Group)
    channels = channel_tree[1].children
    assert len(channels) == 6
    assert channels[0] == ChannelConfig(
        name="ThresholdEnergy",
        label=None,
        read_pv="$(P)$(R)ThresholdEnergy_RBV",
        write_pv="$(P)$(R)ThresholdEnergy",
        widget=Widget.TEXTINPUT,
        description="""Threshold energy in keV

camserver uses this value to set the discriminators in each pixel.
It is typically set to the incident x-ray energy ($(P)$(R)Energy),
but sometimes other values may be preferable.
""",
        display_form=None,
    )


def check_generation(tmp_path: Path, fname: str):
    cli.main(["generate", str(PILATUS_YAML), str(tmp_path / fname)])
    assert open(tmp_path / fname).read() == open(EXPECTED / fname).read(), str(
        EXPECTED / fname
    )


def test_yaml(tmp_path: Path):
    check_generation(tmp_path, "pilatus.coniql.yaml")


def test_h(tmp_path: Path):
    check_generation(tmp_path, "pilatusDetectorParamSet.h")


def test_template(tmp_path: Path):
    check_generation(tmp_path, "pilatusParameters.template")


def test_csv(tmp_path: Path):
    check_generation(tmp_path, "pilatus_parameters.csv")


def test_edl(tmp_path: Path):
    check_generation(tmp_path, "pilatus_parameters.edl")


<<<<<<< HEAD
def test_adl(tmp_path: Path):
    check_generation(tmp_path, "pilatus_parameters.adl")
=======
def check_conversion(tmp_path: Path):
    cli.main(
        ["convert", str(PILATUS_TEMPLATE), str(tmp_path), "-s", str(PILATUS_SOURCE)]
    )
    assert (
        open(tmp_path / "pilatus.pvi.yaml").read()
        == open(EXPECTED / "pilatus.pvi.yaml").read()
    ), str(EXPECTED / "pilatus.pvi.yaml")
    assert (
        open(tmp_path / "pilatus_top.template").read()
        == open(EXPECTED / "pilatus_top.template").read()
    ), str(EXPECTED / "pilatus_top.template")
    assert (
        open(tmp_path / "pilatusDetector_top.cpp").read()
        == open(EXPECTED / "pilatusDetector_top.cpp").read()
    ), str(EXPECTED / "pilatusDetector_top.cpp")


def test_convert_template(tmp_path: Path):
    check_conversion(tmp_path)
>>>>>>> f73be31d


def test_schema_matches_stored_one(tmp_path: Path):
    schema = str(tmp_path / "schema.json")
    cli.main(["schema", schema])
    expected = json.loads(
        open(Path(__file__).parent.parent / "pvi" / "schema.json").read()
    )
    # Don't care if version number didn't update to match if the rest is the same
    expected["title"] = mock.ANY
    actual = json.loads(open(schema).read())
    assert expected == actual<|MERGE_RESOLUTION|>--- conflicted
+++ resolved
@@ -63,10 +63,10 @@
     check_generation(tmp_path, "pilatus_parameters.edl")
 
 
-<<<<<<< HEAD
 def test_adl(tmp_path: Path):
     check_generation(tmp_path, "pilatus_parameters.adl")
-=======
+
+
 def check_conversion(tmp_path: Path):
     cli.main(
         ["convert", str(PILATUS_TEMPLATE), str(tmp_path), "-s", str(PILATUS_SOURCE)]
@@ -87,7 +87,6 @@
 
 def test_convert_template(tmp_path: Path):
     check_conversion(tmp_path)
->>>>>>> f73be31d
 
 
 def test_schema_matches_stored_one(tmp_path: Path):
